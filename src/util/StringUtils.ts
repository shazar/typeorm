--- conflicted
+++ resolved
@@ -15,13 +15,8 @@
  *
  * @see https://regex101.com/r/QeSm2I/1
  */
-<<<<<<< HEAD
-export function snakeCase(str: string): string {
-    return str.replace(/(?:^|\.?)([A-Z])/g, (x, y) => "_" + y.toLowerCase()).replace(/^_/, "");
-=======
 export function snakeCase(str: string) {
     return str.replace(/(?:([a-z])([A-Z]))|(?:((?!^)[A-Z])([a-z]))/g, "$1_$3$2$4").toLowerCase();
->>>>>>> a15dbfb7
 }
 
 /**
